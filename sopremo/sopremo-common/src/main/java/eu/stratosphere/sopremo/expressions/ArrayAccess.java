package eu.stratosphere.sopremo.expressions;

import eu.stratosphere.sopremo.EvaluationContext;
import eu.stratosphere.sopremo.jsondatamodel.ArrayNode;
import eu.stratosphere.sopremo.jsondatamodel.JsonNode;
import eu.stratosphere.sopremo.jsondatamodel.NullNode;

/**
 * Returns one or more elements of an array.<br>
 * There are two special cases supported when specifying the indices.
 * <ul>
 * <li>When one or both indices are negatives, the position is counted from the rear of the list. More specifically, the
 * index will be added to the size of the array.
 * <li>If the first index is higher than the second index, the returned list will still contain elements within the
 * range but in reversed order.
 * </ul>
 * 
 * @author Arvid Heise
 */
@OptimizerHints(scope = Scope.ARRAY, iterating = true)
public class ArrayAccess extends EvaluationExpression {

	/**
	 * 
	 */
	private static final long serialVersionUID = -2326222517008315722L;

	private final int startIndex, endIndex;

	/**
	 * Initializes ArrayAccess that reproduces any input array.
	 */
	public ArrayAccess() {
		this(0, -1);
	}

	/**
	 * Initializes ArrayAccess that selects one element at a given location. If the location is negative, it will be
	 * added to the size of the array to allow selection of rear elements of arrays with unknown size.
	 * 
	 * @param index
	 *        the index of the element
	 */
	public ArrayAccess(final int index) {
		this(index, index);
	}

	/**
	 * Initializes ArrayAccess to return a subarray ranging from the start to the end location. If a location is
	 * negative, it will be added to the size of the array to allow selection of rear elements of arrays with unknown
	 * size.
	 * 
	 * @param startIndex
	 *        the start index
	 * @param endIndex
	 *        the end index (inclusive)
	 */
	public ArrayAccess(final int startIndex, final int endIndex) {
		// if (0 <= startIndex && 0 <= endIndex && endIndex < startIndex)
		// throw new IllegalArgumentException("startIndex < endIndex");
		// if (startIndex < 0 && endIndex < 0 && startIndex < endIndex)
		// throw new IllegalArgumentException("negative endIndex < negative startIndex");
		this.startIndex = startIndex;
		this.endIndex = endIndex;
	}

	@Override
	public boolean equals(final Object obj) {
		if (obj == null || this.getClass() != obj.getClass())
			return false;
		return this.startIndex == ((ArrayAccess) obj).startIndex && this.endIndex == ((ArrayAccess) obj).endIndex;
	}

	@Override
	public JsonNode evaluate(final JsonNode node, final EvaluationContext context) {
		if (this.isSelectingAll())
			return node;
		final int size = ((ArrayNode) node).size();
		if (this.isSelectingRange()) {
			final ArrayNode arrayNode = new ArrayNode();
			int index = this.resolveIndex(this.startIndex, size);
			final int endIndex = this.resolveIndex(this.endIndex, size);
			final int increment = index < endIndex ? 1 : -1;

			for (boolean moreElements = true; moreElements; index += increment) {
				arrayNode.add(((ArrayNode) node).get(index));
				moreElements = index != endIndex;
			}
			return arrayNode;
		}
		final JsonNode value = ((ArrayNode) node).get(this.resolveIndex(this.startIndex, size));
		return value == null ? NullNode.getInstance() : value;
	}

	@Override
	public JsonNode set(final JsonNode node, final JsonNode value, final EvaluationContext context) {
		if (this.isSelectingAll())
			return value;
		final int size = ((ArrayNode) node).size();
		if (this.isSelectingRange()) {
			final ArrayNode arrayNode = (ArrayNode) node;
			int index = this.resolveIndex(this.startIndex, size), replaceIndex = 0;
			final int endIndex = this.resolveIndex(this.endIndex, size);

			final int increment = index < endIndex ? 1 : -1;

			for (boolean moreElements = true; moreElements; index += increment, replaceIndex++) {
				arrayNode.set(index, ((ArrayNode) node).get(replaceIndex));
				moreElements = index != endIndex;
			}
		} else
			((ArrayNode) node).set(this.resolveIndex(this.startIndex, size), value);
		return node;
	}
<<<<<<< HEAD
=======

	@Override
	public EvaluationExpression asExpression() {
		return this;
	}
>>>>>>> 082f89a3

	@Override
	public int hashCode() {
		return (47 + this.startIndex) * 47 + this.endIndex;
	}

	/**
	 * Returns true if any incoming array would be wholly reproduced.
	 * 
	 * @return true if any incoming array would be wholly reproduced
	 */
	public boolean isSelectingAll() {
		return this.startIndex == 0 && this.endIndex == -1;
	}

	/**
	 * Returns true if more than one element is selected.
	 * 
	 * @return true if more than one element is selected
	 */
	public boolean isSelectingRange() {
		return this.startIndex != this.endIndex;
	}

	private int resolveIndex(final int index, final int size) {
		if (index < 0)
			return size + index;
		return index;
	}

	@Override
	protected void toString(final StringBuilder builder) {
		builder.append('[');
		if (this.isSelectingAll())
			builder.append('*');
		else {
			builder.append(this.startIndex);
			if (this.startIndex != this.endIndex) {
				builder.append(':');
				builder.append(this.endIndex);
			}
		}
		builder.append(']');
	}
}<|MERGE_RESOLUTION|>--- conflicted
+++ resolved
@@ -112,14 +112,6 @@
 			((ArrayNode) node).set(this.resolveIndex(this.startIndex, size), value);
 		return node;
 	}
-<<<<<<< HEAD
-=======
-
-	@Override
-	public EvaluationExpression asExpression() {
-		return this;
-	}
->>>>>>> 082f89a3
 
 	@Override
 	public int hashCode() {
